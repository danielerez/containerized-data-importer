--- conflicted
+++ resolved
@@ -1,7 +1,6 @@
 # VM Import Controller
 This repo implements a vm image importer (copier) to a known location inside a Kubernetes or Openshift cluster. This immutable vm image copy is considered a _golden image_ source for later vm cloning and instantiation.
 
-<<<<<<< HEAD
 ## Purpose
 
 The project eases the burden on cluster admins seeking to take advantage
@@ -115,9 +114,9 @@
 
 Install glide:
 
- `curl https://glide.sh/get | sh`
-
-=======
+`curl https://glide.sh/get | sh`
+
+
 # Getting Started
 
 ### Download source:
@@ -146,34 +145,31 @@
 
 Install glide:
 
- `curl https://glide.sh/get | sh`
-
->>>>>>> 98f1ec19
+`curl https://glide.sh/get | sh`
+
+
 Then run it from the repo root
 
- `glide install -v`
-
- `glide install` scans imports and resolves missing and unsued dependencies.
- `-v` removes nested vendor and Godeps/_workspace directories.
+`glide install -v`
+
+`glide install` scans imports and resolves missing and unsued dependencies.
+`-v` removes nested vendor and Godeps/_workspace directories.
 
 ### Compile importer binary from source
 
 ```
-<<<<<<< HEAD
 cd $GOPATH/src/github.com/yard-turkey/
-=======
-cd cd $GOPATH/src/github.com/yard-turkey/
->>>>>>> 98f1ec19
 make importer
 ```
 which places the binary in _./bin/vm-importer_.
+
 **Note:** the binary has not been containerized yet so it cannot be executed from a pod.
 
 ### Export ENV variables
 
 Before running the importer binary several environment variables must be exported:
  
- ```
+```
 export IMPORTER_ACCESS_KEY_ID="xyzzy"       # may later be base64 encoded
 export IMPORTER_SECRET_KEY="xyzz"           # may later be base64 encoded
 export IMPORTER_ENDPOINT=s3.amazonaws.com   # if using aws s3
